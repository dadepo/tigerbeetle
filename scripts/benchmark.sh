#!/usr/bin/env bash
set -eEuo pipefail

# Number of replicas to benchmark
REPLICAS=${REPLICAS:-0}

# Install Zig if it does not already exist:
if [ ! -d "zig" ]; then
    scripts/install_zig.sh
fi

COLOR_RED='\033[1;31m'
COLOR_END='\033[0m'

zig/zig build -Drelease-safe
mv zig-out/bin/tigerbeetle .

function onerror {
    if [ "$?" == "0" ]; then
        rm benchmark.log
    else
        echo -e "${COLOR_RED}"
        echo "Error running benchmark, here are more details (from benchmark.log):"
        echo -e "${COLOR_END}"
        cat benchmark.log
    fi

    for I in $REPLICAS
    do
        echo "Stopping replica $I..."
    done
    kill %1
}
trap onerror EXIT

for I in $REPLICAS
do
<<<<<<< HEAD
    echo "Formatting replica $I..."

    # Be careful to use a benchmark-specific filename so that we don't erase a real data file:
    FILE="./0_${I}.tigerbeetle.benchmark"
    if [ -f $FILE ]; then
        rm $FILE
    fi

    ./tigerbeetle format --cluster=0 --replica=$I $FILE > benchmark.log 2>&1
=======
    echo "Initializing replica $I..."
    FILE="./cluster_0000000000_replica_00${I}.tigerbeetle"
    if [ -f "$FILE" ]; then
        rm "$FILE"
    fi
    ./tigerbeetle init --directory=. --cluster=0 --replica="$I" > benchmark.log 2>&1
>>>>>>> fea05f78
done

for I in $REPLICAS
do
    echo "Starting replica $I..."
<<<<<<< HEAD
    FILE="./0_${I}.tigerbeetle.benchmark"
    ./tigerbeetle start --addresses=3001 $FILE > benchmark.log 2>&1 &
=======
    ./tigerbeetle start --directory=. --cluster=0 --addresses=3001 --replica="$I" > benchmark.log 2>&1 &
>>>>>>> fea05f78
done

# Wait for replicas to start, listen and connect:
sleep 1

echo ""
echo "Benchmarking..."
zig/zig run -OReleaseSafe src/benchmark.zig
echo ""

for I in 0
do
    FILE="./0_${I}.tigerbeetle.benchmark"
    if [ -f $FILE ]; then
        rm $FILE
    fi
done<|MERGE_RESOLUTION|>--- conflicted
+++ resolved
@@ -35,35 +35,22 @@
 
 for I in $REPLICAS
 do
-<<<<<<< HEAD
     echo "Formatting replica $I..."
 
     # Be careful to use a benchmark-specific filename so that we don't erase a real data file:
     FILE="./0_${I}.tigerbeetle.benchmark"
-    if [ -f $FILE ]; then
-        rm $FILE
-    fi
-
-    ./tigerbeetle format --cluster=0 --replica=$I $FILE > benchmark.log 2>&1
-=======
-    echo "Initializing replica $I..."
-    FILE="./cluster_0000000000_replica_00${I}.tigerbeetle"
     if [ -f "$FILE" ]; then
         rm "$FILE"
     fi
-    ./tigerbeetle init --directory=. --cluster=0 --replica="$I" > benchmark.log 2>&1
->>>>>>> fea05f78
+
+    ./tigerbeetle format --cluster=0 --replica="$I" "$FILE" > benchmark.log 2>&1
 done
 
 for I in $REPLICAS
 do
     echo "Starting replica $I..."
-<<<<<<< HEAD
     FILE="./0_${I}.tigerbeetle.benchmark"
-    ./tigerbeetle start --addresses=3001 $FILE > benchmark.log 2>&1 &
-=======
-    ./tigerbeetle start --directory=. --cluster=0 --addresses=3001 --replica="$I" > benchmark.log 2>&1 &
->>>>>>> fea05f78
+    ./tigerbeetle start --addresses=3001 "$FILE" > benchmark.log 2>&1 &
 done
 
 # Wait for replicas to start, listen and connect:
