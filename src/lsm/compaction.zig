--- conflicted
+++ resolved
@@ -112,19 +112,11 @@
             const data = BlockWrite{ .block = try allocate_block(allocator) };
             errdefer allocator.free(data.block);
 
-<<<<<<< HEAD
-            /// The average number of tables involved in a compaction is the 1 table from level A,
-            /// plus the growth_factor number of tables from level B, plus 1 on either side,
-            /// since the overlap may not be perfectly aligned to table boundaries.
-            /// However, the worst case number of tables may approach all tables in level B,
-            /// since key ranges may be skewed and not evenly distributed across a level.
-=======
             // The average number of tables involved in a compaction is the 1 table from level A,
             // plus the growth_factor number of tables from level B, plus 1 on either side,
             // since the overlap may not be perfectly aligned to table boundaries.
             // However, the worst case number of tables may approach all tables in level B,
             // since key ranges may be skewed and not evenly distributed across a level.
->>>>>>> f51cc2a8
             const table_buffer_count_max = 1 + config.lsm_growth_factor + 2;
 
             var update_level_b = try TableInfoBuffer.init(allocator, table_buffer_count_max);
